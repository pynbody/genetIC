#ifndef IC_LINEARMODIFICATION_HPP
#define IC_LINEARMODIFICATION_HPP

#include <src/simulation/modifications/modification.hpp>

namespace modifications {


  template<typename DataType, typename T=tools::datatypes::strip_complex<DataType>>
  class LinearModification : public Modification<DataType, T> {

  public:

    LinearModification(multilevelcontext::MultiLevelContextInformation<DataType> &underlying_,
                       const cosmology::CosmologicalParameters<T> &cosmology_) :
        Modification<DataType, T>(underlying_, cosmology_) {
      this->order = 1;
    };

    T calculateCurrentValue(const fields::MultiLevelField<DataType> &field) override {
      T val = this->covector->innerProduct(field).real();
      return val;
    }

    std::shared_ptr<fields::ConstraintField<DataType>> getCovector() {
      return this->covector;
    }

  protected:
    std::shared_ptr<fields::ConstraintField<DataType>> covector;      /*!< Linear modification can be described as covectors */

    //! Calculate covector on finest level and generate from it the multi-grid field
    std::shared_ptr<fields::ConstraintField<DataType>> calculateCovectorOnAllLevels() {

      size_t level = this->underlying.getNumLevels() - 1;

      using tools::numerics::operator/=;
      auto highResModif = calculateCovectorOnOneLevel(this->underlying.getGridForLevel(level));

      if (level != 0) {
        highResModif.getDataVector() /= this->underlying.getWeightForLevel(level);
      }
      return this->underlying.generateMultilevelFromHighResField(std::move(highResModif));
    }

    //! To be overridden with specific implementations of linear properties
    virtual fields::Field<DataType, T> calculateCovectorOnOneLevel(grids::Grid<T> &grid) = 0;


    //! Obtain centre of region of interest
    /*!
     * Mostly useful for angular momentum modifications. Has not been tested for two years.
     */
    Coordinate<T> getCentre(grids::Grid<T> &grid) {
<<<<<<< HEAD

      T xa, ya, za, xb, yb, zb, x0 = 0., y0 = 0., z0 = 0.;


      std::tie(xa, ya, za) = grid.getPointFromIndex(this->flaggedCells[0]);

      for (size_t i = 0; i < this->flaggedCells.size(); i++) {
        std::tie(xb, yb, zb) = grid.getPointFromIndex(this->flaggedCells[i]);

        x0 += grid.getWrappedOffset(xb, xa);
        y0 += grid.getWrappedOffset(yb, ya);
        z0 += grid.getWrappedOffset(zb, za);
      }

      x0 /= this->flaggedCells.size();
      y0 /= this->flaggedCells.size();
      z0 /= this->flaggedCells.size();
      x0 += xa;
      y0 += ya;
      z0 += za;

      Coordinate<T> result = Coordinate<T>(x0, y0, z0);
      return result;
=======
      return grid.getCentreWrapped(this->flaggedCells);
>>>>>>> 23e0100c
    }


    /*!
     * Mostly useful for angular momentum modifications. Has not been tested for two years.
     */
    void
    centralDifference4thOrder(grids::Grid<T> &grid, std::vector<DataType> &outputData, size_t index, int direc, T x0,
                              T y0, T z0) {

      T xp = 0., yp = 0., zp = 0.;
      std::tie(xp, yp, zp) = grid.getPointFromIndex(index);

      xp = grid.getWrappedOffset(xp, x0);
      yp = grid.getWrappedOffset(yp, y0);
      zp = grid.getWrappedOffset(zp, z0);

      T c[3] = {0, 0, 0};
      if (direc == 0) {
        c[2] = yp;
        c[1] = -zp;
      } else if (direc == 1) {
        c[0] = zp;
        c[2] = -xp;
      } else if (direc == 2) {
        c[1] = xp;
        c[0] = -yp;
      } else if (direc == 3) {
        T rp = std::sqrt((xp * xp) + (yp * yp) + (zp * zp));
        if (rp != 0) {
          c[0] = xp / rp;
          c[1] = yp / rp;
          c[2] = zp / rp;
        }
      } // radial velocity

      else {
        throw std::runtime_error("Wrong value for parameter 'direc' in function 'cen_deriv4_alpha'");
      }

      for (int di = 0; di < 3; di++) {
        size_t ind_p1, ind_m1, ind_p2, ind_m2;
        int step1[3] = {0, 0, 0};
        int neg_step1[3] = {0, 0, 0};
        step1[di] = 1;
        neg_step1[di] = -1;

        // N.B. can't wrap - might be on subgrid -> we do it anyway! this will likely break with zoom-in
        //ind_m1=grid.findNextIndNoWrap(index, neg_step1);
        //ind_p1=grid.findNextIndNoWrap(index, step1);
        //ind_m2=grid.findNextIndNoWrap(ind_m1, neg_step1);
        //ind_p2=grid.findNextIndNoWrap(ind_p1, step1);

        ind_m1 = grid.getIndexFromIndexAndStep(index, neg_step1);
        ind_p1 = grid.getIndexFromIndexAndStep(index, step1);
        ind_m2 = grid.getIndexFromIndexAndStep(ind_m1, neg_step1);
        ind_p2 = grid.getIndexFromIndexAndStep(ind_p1, step1);

        T a = -1. / 12. / grid.cellSize, b = 2. / 3. / grid.cellSize;  //the signs here so that L ~ - Nabla Phi

        outputData[ind_m2] += (c[di] * a);
        outputData[ind_m1] += (c[di] * b);
        outputData[ind_p1] += (-c[di] * b);
        outputData[ind_p2] += (-c[di] * a);
      }

    }
  };


  template<typename DataType, typename T=tools::datatypes::strip_complex<DataType>>
  class OverdensityModification : public LinearModification<DataType, T> {
  public:

    OverdensityModification(multilevelcontext::MultiLevelContextInformation<DataType> &underlying_,
                            const cosmology::CosmologicalParameters<T> &cosmology_) :
        LinearModification<DataType, T>(underlying_, cosmology_) {
      this->covector = this->calculateCovectorOnAllLevels();
      this->covector->toFourier();
    };

    fields::Field<DataType, T> calculateCovectorOnOneLevel(grids::Grid<T> &grid) override {

      fields::Field<DataType, T> outputField = fields::Field<DataType, T>(grid, false);
      std::vector<DataType> &outputData = outputField.getDataVector();


      T w = 1.0 / this->flaggedCells.size();

      for (size_t i = 0; i < grid.size3; ++i) {
        outputData[i] = 0;
      }

      for (size_t i = 0; i < this->flaggedCells.size(); i++) {
        outputData[this->flaggedCells[i]] += w;
      }

      outputField.toFourier();
      return outputField;
    }
  };


  template<typename DataType, typename T=tools::datatypes::strip_complex<DataType>>
  class PotentialModification : public LinearModification<DataType, T> {
  public:
    PotentialModification(multilevelcontext::MultiLevelContextInformation<DataType> &underlying_,
                          const cosmology::CosmologicalParameters<T> &cosmology_) : LinearModification<DataType, T>(
        underlying_, cosmology_) {
      this->covector = this->calculateCovectorOnAllLevels();
      this->covector->toFourier();
    };

    fields::Field<DataType, T> calculateCovectorOnOneLevel(grids::Grid<T> &grid) override {
      fields::Field<DataType, T> outputField = fields::Field<DataType, T>(grid, false);
      std::vector<DataType> &outputData = outputField.getDataVector();

      T w = 1.0 / this->flaggedCells.size();

      for (size_t i = 0; i < grid.size3; ++i) {
        outputData[i] = 0;
      }

      for (size_t i = 0; i < this->flaggedCells.size(); i++) {
        outputData[this->flaggedCells[i]] += w;
      }

      densityToPotential(outputField, this->cosmology);
      return outputField;

    }
  };


  //! WARNING : Unfinished and not working implementation TODO
  template<typename DataType, typename T=tools::datatypes::strip_complex<DataType>>
  class AngMomentumModification : public LinearModification<DataType, T> {
  public:
    int direction;

  public:
    AngMomentumModification(multilevelcontext::MultiLevelContextInformation<DataType> &underlying_,
                            const cosmology::CosmologicalParameters<T> &cosmology_, int direction_) :
        LinearModification<DataType, T>(underlying_, cosmology_) {

      if (direction_ < 0 || direction_ > 2)
        throw std::runtime_error("Angular momentum direction must be 0 (x), 1 (y) or 2 (z)");

      direction = direction_;
      this->covector = this->calculateCovectorOnAllLevels();
      this->covector->toFourier();
    };

    fields::Field<DataType, T> calculateCovectorOnOneLevel(grids::Grid<T> &grid) override {


      fields::Field<DataType, T> outputField = fields::Field<DataType, T>(grid, false);
      std::vector<DataType> &outputData = outputField.getDataVector();


      T x0, y0, z0;
      x0 = this->getCentre(grid).x;
      y0 = this->getCentre(grid).y;
      z0 = this->getCentre(grid).z;

      for (size_t i = 0; i < this->flaggedCells.size(); i++) {
        this->centralDifference4thOrder(grid, outputData, this->flaggedCells[i], this->direction, x0, y0, z0);
      }

      outputField.toFourier();

      // The modification as derived is on the potential. By considering
      // unitarity of FT, we can FT it to obtain the modified density
      densityToPotential(outputField, this->cosmology);

      return outputField;
    }
  };

}

#endif
<|MERGE_RESOLUTION|>--- conflicted
+++ resolved
@@ -52,33 +52,7 @@
      * Mostly useful for angular momentum modifications. Has not been tested for two years.
      */
     Coordinate<T> getCentre(grids::Grid<T> &grid) {
-<<<<<<< HEAD
-
-      T xa, ya, za, xb, yb, zb, x0 = 0., y0 = 0., z0 = 0.;
-
-
-      std::tie(xa, ya, za) = grid.getPointFromIndex(this->flaggedCells[0]);
-
-      for (size_t i = 0; i < this->flaggedCells.size(); i++) {
-        std::tie(xb, yb, zb) = grid.getPointFromIndex(this->flaggedCells[i]);
-
-        x0 += grid.getWrappedOffset(xb, xa);
-        y0 += grid.getWrappedOffset(yb, ya);
-        z0 += grid.getWrappedOffset(zb, za);
-      }
-
-      x0 /= this->flaggedCells.size();
-      y0 /= this->flaggedCells.size();
-      z0 /= this->flaggedCells.size();
-      x0 += xa;
-      y0 += ya;
-      z0 += za;
-
-      Coordinate<T> result = Coordinate<T>(x0, y0, z0);
-      return result;
-=======
       return grid.getCentreWrapped(this->flaggedCells);
->>>>>>> 23e0100c
     }
 
 
