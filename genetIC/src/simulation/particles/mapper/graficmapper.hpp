#ifndef IC_GRAFICMAPPER_HPP
#define IC_GRAFICMAPPER_HPP

#include "src/simulation/particles/mapper/mapper.hpp"

namespace particle {

  namespace mapper {
    using std::endl;
    using std::cerr;


    /*!
         \class GraficMapper
         \brief A particle mapper specifically for Grafic output, where entire grids are written out in order of
         increasing resolution.
        */
    template<typename GridDataType>
    class GraficMapper : public ParticleMapper<GridDataType> {
    public:

      using MapType = ParticleMapper<GridDataType>;
      using typename MapType::T;
      using typename MapType::MapPtrType;
      using typename MapType::GridPtrType;
      using typename MapType::GridType;
      using typename MapType::iterator;
      using typename MapType::ConstGridPtrType;

    protected:
      multilevelcontext::MultiLevelContextInformation<GridDataType> contextInformation;

    public:

<<<<<<< HEAD
      GraficMapper(const multilevelcontext::MultiLevelContextInformation<GridDataType> &context) {
        context.copyContextWithIntermediateResolutionGrids(contextInformation, 2, 0);
=======
      GraficMapper(const multilevelcontext::MultiLevelContextInformation<GridDataType> &context,
                  size_t extralowres) {
        context.copyContextWithIntermediateResolutionGrids(contextInformation, 2, extralowres);
>>>>>>> 23e0100c
      }

      bool references(GridPtrType grid) const override {
        bool hasReference = false;
        contextInformation.forEachLevel([&grid, &hasReference](const GridType &targetGrid) {
          if (&targetGrid == grid.get())
            hasReference = true;
        });
        return hasReference;
      }

      virtual void debugInfo(std::ostream &s, int level = 0) const override {
        tools::indent(s, level);
        s << "GraficMapper";
      }

      virtual size_t size() const {
        return contextInformation.getNumCells();
      }

      virtual void flagParticles(const std::vector<size_t> &genericParticleArray) {
        size_t gridStart = 0;
        size_t i = 0;
        contextInformation.forEachLevel([&genericParticleArray, &i, &gridStart](GridType &targetGrid) {
          std::vector<size_t> gridCellArray;
          size_t gridEnd = gridStart + targetGrid.size3;

          // Copy all cells belonging to this grid, offseting the ID appropriately to account for previous grids
          while (i < genericParticleArray.size() && genericParticleArray[i] < gridEnd) {
            gridCellArray.push_back(genericParticleArray[i] - gridStart);
            ++i;
          }

          targetGrid.flagCells(gridCellArray);

          // Update offset
          gridStart = gridEnd;
        });

        if (i != genericParticleArray.size())
          throw std::runtime_error("Ran out of grids when interpreting grafic cell IDs - check IDs?");
      }

      virtual void unflagAllParticles() override {
        contextInformation.forEachLevel([](GridType &targetGrid) {
          targetGrid.unflagAllCells();
        });
      }

      virtual GridPtrType getCoarsestGrid() override {
        return contextInformation.getGridForLevel(0).shared_from_this();
      }

      GridPtrType getFinestGrid() override {
        return contextInformation.getGridForLevel(contextInformation.getNumLevels() - 1).shared_from_this();
      }

      void getFlaggedParticles(std::vector<size_t> &particleArray) const override {
        size_t offset = 0;
        contextInformation.forEachLevel([&particleArray, &offset](const GridType &targetGrid) {
          size_t last = particleArray.size();
          targetGrid.getFlaggedCells(particleArray);

          // Offset according to previous grid sizes
          for (size_t i = last; i < particleArray.size(); ++i) {
            particleArray[i] += offset;
          }

          // Update offset
          offset += targetGrid.size3;
        });
      }

      virtual void
      dereferenceIterator(const iterator * /* *pIterator */, ConstGridPtrType & /*&gp*/,
                          size_t & /*&i*/) const override {
        // Grafic files are written out at the grid level and iterators should not be involved.
        throw std::runtime_error("Iterators are not supported by GraficMapper");
      }

    };
  }
}
#endif<|MERGE_RESOLUTION|>--- conflicted
+++ resolved
@@ -32,14 +32,10 @@
 
     public:
 
-<<<<<<< HEAD
-      GraficMapper(const multilevelcontext::MultiLevelContextInformation<GridDataType> &context) {
-        context.copyContextWithIntermediateResolutionGrids(contextInformation, 2, 0);
-=======
+
       GraficMapper(const multilevelcontext::MultiLevelContextInformation<GridDataType> &context,
                   size_t extralowres) {
         context.copyContextWithIntermediateResolutionGrids(contextInformation, 2, extralowres);
->>>>>>> 23e0100c
       }
 
       bool references(GridPtrType grid) const override {
